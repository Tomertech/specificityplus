name: memit
channels:
  - pytorch
  - defaults
dependencies:
  - python=3.9.7
  - pip=21.2.4
  - cudatoolkit=11.3
  - pytorch==1.12.1
  - pip:
    - accelerate==0.15.0
<<<<<<< HEAD
    - seedbank==0.1.2
=======
>>>>>>> f94bee9f
    - tqdm==4.64.1
    - einops==0.4.0
    - higher==0.2.1
    - hydra-core==1.2.0
    - transformers==4.23.1
    - datasets==1.18.3
    - matplotlib==3.6.1
    - spacy==3.4.1
    - scipy==1.9.2
    - scikit-learn==1.0.2
    - nltk==3.7
    - jupyter==1.0.0
    - seedbank==0.1.2<|MERGE_RESOLUTION|>--- conflicted
+++ resolved
@@ -9,10 +9,6 @@
   - pytorch==1.12.1
   - pip:
     - accelerate==0.15.0
-<<<<<<< HEAD
-    - seedbank==0.1.2
-=======
->>>>>>> f94bee9f
     - tqdm==4.64.1
     - einops==0.4.0
     - higher==0.2.1
