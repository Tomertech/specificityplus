print("importing packages")

import json
import shutil
from itertools import islice
from time import time
from typing import Tuple, Union

import torch
<<<<<<< HEAD
print("checkpoint 1")
from transformers import AutoModelForCausalLM, AutoTokenizer
print("checkpoint 2")
=======
import seedbank
from transformers import AutoModelForCausalLM, AutoTokenizer

from baselines.identity import IDENTITYHyperParams, apply_identity_to_model
>>>>>>> 82a7ab6e
from baselines.ft import FTHyperParams, apply_ft_to_model
from baselines.mend import MENDHyperParams, MendRewriteExecutor
print("checkpoint 3")
from dsets import (
    AttributeSnippets,
    CounterFactDataset,
    MENDQADataset,
    MultiCounterFactDataset,
    get_tfidf_vectorizer,
)
print("checkpoint 4")
from experiments.py.eval_utils_counterfact import compute_rewrite_quality_counterfact
from experiments.py.eval_utils_zsre import compute_rewrite_quality_zsre
print("checkpoint 5")
from memit import MEMITHyperParams, apply_memit_to_model
from rome import ROMEHyperParams, apply_rome_to_model
from util import nethook
from util.globals import *
print("checkpoint 6")

ALG_DICT = {
    "IDENTITY": (IDENTITYHyperParams, apply_identity_to_model),
    "MEMIT": (MEMITHyperParams, apply_memit_to_model),
    "ROME": (ROMEHyperParams, apply_rome_to_model),
    "FT": (FTHyperParams, apply_ft_to_model),
    "MEND": (MENDHyperParams, MendRewriteExecutor().apply_to_model),
}

DS_DICT = {
    "mcf": (MultiCounterFactDataset, compute_rewrite_quality_counterfact),
    "cf": (CounterFactDataset, compute_rewrite_quality_counterfact),
    "zsre": (MENDQADataset, compute_rewrite_quality_zsre),
}

print("done with imports")
def main(
    alg_name: str,
    model_name: Union[str, Tuple],
    hparams_fname: str,
    ds_name: str,
    dataset_size_limit: int,
    continue_from_run: str,
    skip_generation_tests: bool,
    generation_test_interval: int,
    conserve_memory: bool,
    dir_name: str,
    num_edits: int = 1,
    use_cache: bool = False,
):
    # Set algorithm-specific variables
    params_class, apply_algo = ALG_DICT[alg_name]

    # Determine run directory
    # Create new dir if not continuing from prev run OR prev run doesn't exist
    if (
        continue_from_run is None
        or not (run_dir := RESULTS_DIR / dir_name / continue_from_run).exists()
    ):
        continue_from_run = None
    if continue_from_run is None:
        alg_dir = RESULTS_DIR / dir_name
        if alg_dir.exists():
            id_list = [
                int(str(x).split("_")[-1])
                for x in alg_dir.iterdir()
                if str(x).split("_")[-1].isnumeric()
            ]
            run_id = 0 if not id_list else max(id_list) + 1
        else:
            run_id = 0
        run_dir = RESULTS_DIR / dir_name / f"run_{str(run_id).zfill(3)}"
        run_dir.mkdir(parents=True, exist_ok=True)
    print(f"Results will be stored at {run_dir}")

    # Get run hyperparameters
    params_path = (
        run_dir / "params.json"
        if continue_from_run is not None
        else HPARAMS_DIR / alg_name / hparams_fname
    )
    hparams = params_class.from_json(params_path)
    if not (run_dir / "params.json").exists():
        shutil.copyfile(params_path, run_dir / "params.json")
    print(f"Executing {alg_name} with parameters {hparams}")

    # Instantiate vanilla model
    if type(model_name) is str:
        print(f"Instantiating model {model_name}")
        model = AutoModelForCausalLM.from_pretrained(model_name).cuda()
        tok = AutoTokenizer.from_pretrained(model_name)
        tok.pad_token = tok.eos_token
    else:
        model, tok = model_name
        model_name = model.config._name_or_path

    # Load data
    print("Loading dataset, attribute snippets, tf-idf data")
    snips = AttributeSnippets(DATA_DIR) if not skip_generation_tests else None
    vec = get_tfidf_vectorizer(DATA_DIR) if not skip_generation_tests else None

    if num_edits > 1:
        assert ds_name != "cf", f"{ds_name} does not support multiple edits"

    ds_class, ds_eval_method = DS_DICT[ds_name]
    ds = ds_class(DATA_DIR, tok=tok, size=dataset_size_limit)

    # Get cache templates
    cache_template = None
    if use_cache:
        cache_template = (
            KV_DIR
            / f"{model_name.replace('/', '_')}_{alg_name}"
            / f"{ds_name}_layer_{{}}_clamp_{{}}_case_{{}}.npz"
        )
        print(f"Will load cache from {cache_template}")

    # Iterate through dataset
    for record_chunks in chunks(ds, num_edits):
        case_result_template = str(run_dir / "{}_edits-case_{}.json")

        # Is the chunk already done?
        already_finished = True
        for record in record_chunks:
            if not Path(
                case_result_template.format(num_edits, record["case_id"])
            ).exists():
                already_finished = False
                break
        if already_finished:
            continue

        # Compute weight changes + record weights that changed
        case_ids = [record["case_id"] for record in record_chunks]
        args_conserve_memory = (
            dict(return_orig_weights_device=("cpu" if conserve_memory else "cuda"))
            if conserve_memory
            else dict()
        )
        etc_args = dict(cache_template=cache_template) if any(alg in alg_name for alg in ["ROME", "MEMIT"]) else dict()

        seedbank.initialize(SEED)
        start = time()
        edited_model, weights_copy = apply_algo(
            model,
            tok,
            [
                {"case_id": record["case_id"], **record["requested_rewrite"]}
                for record in record_chunks
            ],
            hparams,
            copy=False,
            return_orig_weights=True,
            **args_conserve_memory,
            **etc_args,
        )
        exec_time = time() - start
        print("Execution took", exec_time)

        # Evaluate new model
        start = time()
        gen_test_vars = [snips, vec]
        for record in record_chunks:
            seedbank.initialize(SEED)
            out_file = Path(case_result_template.format(num_edits, record["case_id"]))
            if out_file.exists():
                print(f"Skipping {out_file}; already exists")
                continue

            metrics = {
                "case_id": record["case_id"],
                "grouped_case_ids": case_ids,
                "num_edits": num_edits,
                "model": model_name,
                "alg": alg_name,
                "requested_rewrite": record["requested_rewrite"],
                "time": exec_time,
                "post": ds_eval_method(
                    edited_model,
                    tok,
                    record,
                    *(
                        gen_test_vars
                        if record["case_id"] % generation_test_interval == 0
                        else [None, None]
                    ),  # Only test generation every generation_test_interval cases
                    out_file=out_file,
                ),
            }

            # Dump metrics in .json
            with open(out_file, "w") as f:
                json.dump(metrics, f, indent=1)

        # Restore original weights
        with torch.no_grad():
            for k, v in weights_copy.items():
                nethook.get_parameter(model, k)[...] = v.to("cuda")

        print("Evaluation took", time() - start)


def window(seq, n=2):
    "Returns a sliding window (of width n) over data from the iterable"
    "   s -> (s0,s1,...s[n-1]), (s1,s2,...,sn), ...                   "
    it = iter(seq)
    result = tuple(islice(it, n))
    if len(result) == n:
        yield result
    for elem in it:
        result = result[1:] + (elem,)
        yield result


def chunks(arr, n):
    """Yield successive n-sized chunks from arr."""
    for i in range(0, len(arr), n):
        yield arr[i : i + n]


if __name__ == "__main__":
    import argparse

    parser = argparse.ArgumentParser()
    parser.add_argument(
        "--alg_name",
        choices=["MEMIT", "ROME", "FT", "MEND", "IDENTITY"],
        default="ROME",
        help="Editing algorithm to use. Results are saved in results/<alg_name>/<run_id>, "
        "where a new run_id is generated on each run. "
        "If continuing from previous run, specify the run_id in --continue_from_run.",
        required=True,
    )
    parser.add_argument(
        "--model_name",
        choices=["gpt2-medium", "gpt2-large", "gpt2-xl", "EleutherAI/gpt-j-6B"],
        default="gpt2-xl",
        help="Model to edit.",
        required=True,
    )
    parser.add_argument(
        "--hparams_fname",
        type=str,
        default="gpt2-xl.json",
        help="Name of hyperparameters file, located in the hparams/<alg_name> folder.",
        required=True,
    )
    parser.add_argument(
        "--ds_name",
        choices=["mcf", "cf", "zsre"],
        default="mcf",
        help="Dataset to perform evaluations on. Either CounterFact (cf), MultiCounterFact (mcf), or zsRE (zsre).",
    )
    parser.add_argument(
        "--continue_from_run",
        type=str,
        default=None,
        help="If continuing from previous run, set to run_id. Otherwise, leave as None.",
    )
    parser.add_argument(
        "--dataset_size_limit",
        type=int,
        default=None,
        help="Truncate CounterFact to first n records.",
    )
    parser.add_argument(
        "--skip_generation_tests",
        dest="skip_generation_tests",
        action="store_true",
        help="Only run fast probability-based tests without slow generation tests. "
        "Useful for quick debugging and hyperparameter sweeps.",
    )
    parser.add_argument(
        "--generation_test_interval",
        type=int,
        default=1,
        help="One generation test is performed every [flag_value] iterations. If -1, generation tests are skipped.",
    )
    parser.add_argument(
        "--conserve_memory",
        dest="conserve_memory",
        action="store_true",
        help="Reduce memory usage during evaluation at the cost of a minor slowdown. "
        "Backs up model weights on CPU instead of GPU.",
    )
    parser.add_argument(
        "--num_edits",
        type=int,
        default=1,
        help="Number of rewrites to perform simultaneously.",
    )
    parser.add_argument(
        "--use_cache",
        dest="use_cache",
        action="store_true",
        help="Use cached k/v pairs",
    )
    parser.set_defaults(skip_generation_tests=False, conserve_memory=False)
    args = parser.parse_args()

    main(
        args.alg_name,
        args.model_name,
        args.hparams_fname,
        args.ds_name,
        args.dataset_size_limit,
        args.continue_from_run,
        args.skip_generation_tests,
        args.generation_test_interval,
        args.conserve_memory,
        dir_name=args.alg_name,
        num_edits=args.num_edits,
        use_cache=args.use_cache,
    )<|MERGE_RESOLUTION|>--- conflicted
+++ resolved
@@ -7,19 +7,12 @@
 from typing import Tuple, Union
 
 import torch
-<<<<<<< HEAD
-print("checkpoint 1")
-from transformers import AutoModelForCausalLM, AutoTokenizer
-print("checkpoint 2")
-=======
 import seedbank
 from transformers import AutoModelForCausalLM, AutoTokenizer
 
 from baselines.identity import IDENTITYHyperParams, apply_identity_to_model
->>>>>>> 82a7ab6e
 from baselines.ft import FTHyperParams, apply_ft_to_model
 from baselines.mend import MENDHyperParams, MendRewriteExecutor
-print("checkpoint 3")
 from dsets import (
     AttributeSnippets,
     CounterFactDataset,
@@ -27,15 +20,12 @@
     MultiCounterFactDataset,
     get_tfidf_vectorizer,
 )
-print("checkpoint 4")
 from experiments.py.eval_utils_counterfact import compute_rewrite_quality_counterfact
 from experiments.py.eval_utils_zsre import compute_rewrite_quality_zsre
-print("checkpoint 5")
 from memit import MEMITHyperParams, apply_memit_to_model
 from rome import ROMEHyperParams, apply_rome_to_model
 from util import nethook
 from util.globals import *
-print("checkpoint 6")
 
 ALG_DICT = {
     "IDENTITY": (IDENTITYHyperParams, apply_identity_to_model),
