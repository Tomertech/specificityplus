print("importing packages")

import json
import shutil
import sys
from contextlib import redirect_stdout, nullcontext
from itertools import islice
from time import time, strftime
from typing import Tuple, Union

import torch
import seedbank
from tqdm import tqdm
from transformers import AutoModelForCausalLM, AutoTokenizer

from baselines.identity import IDENTITYHyperParams, apply_identity_to_model
from baselines.ft import FTHyperParams, apply_ft_to_model
from baselines.mend import MENDHyperParams, MendRewriteExecutor
from dsets import (
    AttributeSnippets,
    CounterFactDataset,
    MENDQADataset,
    MultiCounterFactDataset,
    get_tfidf_vectorizer,
)
from experiments.py.eval_utils_counterfact import compute_rewrite_quality_counterfact
from experiments.py.eval_utils_zsre import compute_rewrite_quality_zsre
from memit import MEMITHyperParams, apply_memit_to_model
from rome import ROMEHyperParams, apply_rome_to_model
from util import nethook
from util.globals import *

ALG_DICT = {
    "IDENTITY": (IDENTITYHyperParams, apply_identity_to_model),
    "MEMIT": (MEMITHyperParams, apply_memit_to_model),
    "ROME": (ROMEHyperParams, apply_rome_to_model),
    "FT": (FTHyperParams, apply_ft_to_model),
    "MEND": (MENDHyperParams, MendRewriteExecutor().apply_to_model),
}

DS_DICT = {
    "mcf": (MultiCounterFactDataset, compute_rewrite_quality_counterfact),
    "cf": (CounterFactDataset, compute_rewrite_quality_counterfact),
    "zsre": (MENDQADataset, compute_rewrite_quality_zsre),
}

<<<<<<< HEAD
print("done with imports")
=======

def tprint(s, *args, **kwargs):
    print(strftime("%X %x") + " " + s, *args, **kwargs)


>>>>>>> cdfebd10
def main(
    alg_name: str,
    model_name: Union[str, Tuple],
    hparams_fname: str,
    ds_name: str,
    dataset_size_limit: int,
    continue_from_run: str,
    skip_generation_tests: bool,
    generation_test_interval: int,
    conserve_memory: bool,
    dir_name: str,
    num_edits: int = 1,
    use_cache: bool = False,
    verbose: bool = False,
):
    # Set algorithm-specific variables
    params_class, apply_algo = ALG_DICT[alg_name]

    # Determine run directory
    # Create new dir if not continuing from prev run OR prev run doesn't exist
    if (
        continue_from_run is None
        or not (run_dir := RESULTS_DIR / dir_name / continue_from_run).exists()
    ):
        continue_from_run = None
    if continue_from_run is None:
        alg_dir = RESULTS_DIR / dir_name
        if alg_dir.exists():
            id_list = [
                int(str(x).split("_")[-1])
                for x in alg_dir.iterdir()
                if str(x).split("_")[-1].isnumeric()
            ]
            run_id = 0 if not id_list else max(id_list) + 1
        else:
            run_id = 0
        run_dir = RESULTS_DIR / dir_name / f"run_{str(run_id).zfill(3)}"
        run_dir.mkdir(parents=True, exist_ok=True)
    tprint(f"Results will be stored at {run_dir}")

    # Get run hyperparameters
    params_path = (
        run_dir / "params.json"
        if continue_from_run is not None
        else HPARAMS_DIR / alg_name / hparams_fname
    )
    hparams = params_class.from_json(params_path)
    if not (run_dir / "params.json").exists():
        shutil.copyfile(params_path, run_dir / "params.json")
    tprint(f"Executing {alg_name} with parameters {hparams}")

    # Instantiate vanilla model
    if type(model_name) is str:
        tprint(f"Instantiating model {model_name}")
        model = AutoModelForCausalLM.from_pretrained(model_name).cuda()
        tprint(f"Model loaded to device: {model.device}")
        tok = AutoTokenizer.from_pretrained(model_name)
        tok.pad_token = tok.eos_token
    else:
        model, tok = model_name
        model_name = model.config._name_or_path

    # Load data
    tprint("Loading dataset, attribute snippets, tf-idf data")
    snips = AttributeSnippets(DATA_DIR) if not skip_generation_tests else None
    vec = get_tfidf_vectorizer(DATA_DIR) if not skip_generation_tests else None

    if num_edits > 1:
        assert ds_name != "cf", f"{ds_name} does not support multiple edits"

    ds_class, ds_eval_method = DS_DICT[ds_name]
    ds = ds_class(DATA_DIR, tok=tok, size=dataset_size_limit)

    # Get cache templates
    cache_template = None
    if use_cache:
        cache_template = (
            KV_DIR
            / f"{model_name.replace('/', '_')}_{alg_name}"
            / f"{ds_name}_layer_{{}}_clamp_{{}}_case_{{}}.npz"
        )
        tprint(f"Will load cache from {cache_template}")

    # Iterate through dataset
    for record_chunks in tqdm(chunks(ds, num_edits), file=sys.stdout, total=int(len(ds)/num_edits)):
        case_result_template = str(run_dir / "{}_edits-case_{}.json")

        # Is the chunk already done?
        already_finished = True
        for record in record_chunks:
            if not Path(
                case_result_template.format(num_edits, record["case_id"])
            ).exists():
                already_finished = False
                break
        if already_finished:
            continue

        # Compute weight changes + record weights that changed
        case_ids = [record["case_id"] for record in record_chunks]
        args_conserve_memory = (
            dict(return_orig_weights_device=("cpu" if conserve_memory else "cuda"))
            if conserve_memory
            else dict()
        )
        etc_args = dict(cache_template=cache_template) if any(alg in alg_name for alg in ["ROME", "MEMIT"]) else dict()

        seedbank.initialize(SEED)
        start = time()
        with nullcontext() if verbose else redirect_stdout(sys.stderr):
            edited_model, weights_copy = apply_algo(
                model,
                tok,
                [
                    {"case_id": record["case_id"], **record["requested_rewrite"]}
                    for record in record_chunks
                ],
                hparams,
                copy=False,
                return_orig_weights=True,
                **args_conserve_memory,
                **etc_args,
            )
        exec_time = time() - start

        # Evaluate new model
        gen_test_vars = [snips, vec]
        for record in record_chunks:
            seedbank.initialize(SEED)
            out_file = Path(case_result_template.format(num_edits, record["case_id"]))
            if out_file.exists():
                tprint(f"Skipping {out_file}; already exists")
                continue

            metrics = {
                "case_id": record["case_id"],
                "grouped_case_ids": case_ids,
                "num_edits": num_edits,
                "model": model_name,
                "alg": alg_name,
                "requested_rewrite": record["requested_rewrite"],
                "time": exec_time,
                "post": ds_eval_method(
                    edited_model,
                    tok,
                    record,
                    *(
                        gen_test_vars
                        if record["case_id"] % generation_test_interval == 0
                        else [None, None]
                    ),  # Only test generation every generation_test_interval cases
                    out_file=out_file,
                ),
            }

            # Dump metrics in .json
            with open(out_file, "w") as f:
                json.dump(metrics, f, indent=1)

        # Restore original weights
        with torch.no_grad():
            for k, v in weights_copy.items():
                nethook.get_parameter(model, k)[...] = v.to("cuda")


def window(seq, n=2):
    "Returns a sliding window (of width n) over data from the iterable"
    "   s -> (s0,s1,...s[n-1]), (s1,s2,...,sn), ...                   "
    it = iter(seq)
    result = tuple(islice(it, n))
    if len(result) == n:
        yield result
    for elem in it:
        result = result[1:] + (elem,)
        yield result


def chunks(arr, n):
    """Yield successive n-sized chunks from arr."""
    for i in range(0, len(arr), n):
        yield arr[i : i + n]


if __name__ == "__main__":
    import argparse

    parser = argparse.ArgumentParser()
    parser.add_argument(
        "--alg_name",
        choices=["MEMIT", "ROME", "FT", "MEND", "IDENTITY"],
        default="ROME",
        help="Editing algorithm to use. Results are saved in results/<alg_name>/<run_id>, "
        "where a new run_id is generated on each run. "
        "If continuing from previous run, specify the run_id in --continue_from_run.",
        required=True,
    )
    parser.add_argument(
        "--model_name",
        choices=["gpt2-medium", "gpt2-large", "gpt2-xl", "EleutherAI/gpt-j-6B"],
        default="gpt2-xl",
        help="Model to edit.",
        required=True,
    )
    parser.add_argument(
        "--hparams_fname",
        type=str,
        default="gpt2-xl.json",
        help="Name of hyperparameters file, located in the hparams/<alg_name> folder.",
        required=True,
    )
    parser.add_argument(
        "--ds_name",
        choices=["mcf", "cf", "zsre"],
        default="mcf",
        help="Dataset to perform evaluations on. Either CounterFact (cf), MultiCounterFact (mcf), or zsRE (zsre).",
    )
    parser.add_argument(
        "--continue_from_run",
        type=str,
        default=None,
        help="If continuing from previous run, set to run_id. Otherwise, leave as None.",
    )
    parser.add_argument(
        "--dataset_size_limit",
        type=int,
        default=None,
        help="Truncate CounterFact to first n records.",
    )
    parser.add_argument(
        "--skip_generation_tests",
        dest="skip_generation_tests",
        action="store_true",
        help="Only run fast probability-based tests without slow generation tests. "
        "Useful for quick debugging and hyperparameter sweeps.",
    )
    parser.add_argument(
        "--generation_test_interval",
        type=int,
        default=1,
        help="One generation test is performed every [flag_value] iterations. If -1, generation tests are skipped.",
    )
    parser.add_argument(
        "--conserve_memory",
        dest="conserve_memory",
        action="store_true",
        help="Reduce memory usage during evaluation at the cost of a minor slowdown. "
        "Backs up model weights on CPU instead of GPU.",
    )
    parser.add_argument(
        "--num_edits",
        type=int,
        default=1,
        help="Number of rewrites to perform simultaneously.",
    )
    parser.add_argument(
        "--use_cache",
        dest="use_cache",
        action="store_true",
        help="Use cached k/v pairs",
    )
    parser.add_argument(
        "--verbose",
        dest="verbose",
        action="store_true",
        help="Also print detailed information about the running edit algorithm",
    )
    parser.set_defaults(skip_generation_tests=False, conserve_memory=False, verbose=False)
    args = parser.parse_args()

    main(
        args.alg_name,
        args.model_name,
        args.hparams_fname,
        args.ds_name,
        args.dataset_size_limit,
        args.continue_from_run,
        args.skip_generation_tests,
        args.generation_test_interval,
        args.conserve_memory,
        dir_name=args.alg_name,
        num_edits=args.num_edits,
        use_cache=args.use_cache,
        verbose=args.verbose,
    )<|MERGE_RESOLUTION|>--- conflicted
+++ resolved
@@ -44,15 +44,11 @@
     "zsre": (MENDQADataset, compute_rewrite_quality_zsre),
 }
 
-<<<<<<< HEAD
-print("done with imports")
-=======
 
 def tprint(s, *args, **kwargs):
     print(strftime("%X %x") + " " + s, *args, **kwargs)
 
 
->>>>>>> cdfebd10
 def main(
     alg_name: str,
     model_name: Union[str, Tuple],
