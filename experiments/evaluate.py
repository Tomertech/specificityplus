--- conflicted
+++ resolved
@@ -1,7 +1,3 @@
-print("importing packages")
-
-###TODO: MAKE UNIQUE RUN-ID BASED ON START INDEX AND NUM EDITS
-
 import json
 import shutil
 import sys
@@ -71,32 +67,9 @@
 
     # Determine run directory
     # Create new dir if not continuing from prev run OR prev run doesn't exist
-<<<<<<< HEAD
-    if (
-        continue_from_run is None
-        or not (run_dir := RESULTS_DIR / dir_name / continue_from_run).exists()
-    ):
-        continue_from_run = None
-    if continue_from_run is None:
-        alg_dir = RESULTS_DIR / dir_name
-
-        #if alg_dir.exists(): #temp fix
-        if False:
-            id_list = [
-                int(str(x).split("_")[-1])
-                for x in alg_dir.iterdir()
-                if str(x).split("_")[-1].isnumeric()
-            ]
-            run_id = 0 if not id_list else max(id_list) + 1
-        else:
-            run_id = 0
-        run_dir = RESULTS_DIR / dir_name / model_name / f"run_{str(start_index).zfill(5)}_{str(dataset_size_limit).zfill(5)}"
-        run_dir.mkdir(parents=True, exist_ok=True)
-=======
     alg_dir = RESULTS_DIR / dir_name
     run_dir = alg_dir / model_name / f"run_{str(start_index).zfill(5)}_{str(dataset_size_limit).zfill(5)}"
     run_dir.mkdir(parents=True, exist_ok=True)
->>>>>>> f94bee9f
     tprint(f"Results will be stored at {run_dir}")
 
     # Get run hyperparameters
@@ -108,7 +81,7 @@
     # Instantiate vanilla model
     if type(model_name) is str:
         tprint(f"Instantiating model {model_name}")
-        model = AutoModelForCausalLM.from_pretrained(model_name, low_cpu_mem_usage = True).cuda()
+        model = AutoModelForCausalLM.from_pretrained(model_name).cuda()
         tprint(f"Model loaded to device: {model.device}")
         tok = AutoTokenizer.from_pretrained(model_name)
         tok.pad_token = tok.eos_token
@@ -164,7 +137,6 @@
         seedbank.initialize(SEED)
         start = time()
         with nullcontext() if verbose else redirect_stdout(sys.stderr):
-            torch.cuda.empty_cache() #does this help?
             edited_model, weights_copy = apply_algo(
                 model,
                 tok,
