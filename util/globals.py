from pathlib import Path

import yaml

with open("globals.yml", "r") as stream:
    data = yaml.safe_load(stream)

(RESULTS_DIR, DATA_DIR, STATS_DIR, HPARAMS_DIR, KV_DIR) = (
    Path(data["ROOT_DIR"]) / Path(z)
    for z in [
        data["RESULTS_DIR"],
        data["DATA_DIR"],
        data["STATS_DIR"],
        data["HPARAMS_DIR"],
        data["KV_DIR"],
    ]
)

REMOTE_ROOT_URL = data["REMOTE_ROOT_URL"]
SEED = data["SEED"]

<<<<<<< HEAD

print([dir.resolve() for dir in (RESULTS_DIR, DATA_DIR, STATS_DIR, HPARAMS_DIR, KV_DIR)])
=======
for var, path in (
        ("RESULTS_DIR", RESULTS_DIR),
        ("DATA_DIR", DATA_DIR),
        ("STATS_DIR", STATS_DIR),
        ("HPARAMS_DIR", HPARAMS_DIR),
        ("KV_DIR", KV_DIR),
):
    print(f"{var}: {path.resolve()}")
>>>>>>> f94bee9f
<|MERGE_RESOLUTION|>--- conflicted
+++ resolved
@@ -19,10 +19,6 @@
 REMOTE_ROOT_URL = data["REMOTE_ROOT_URL"]
 SEED = data["SEED"]
 
-<<<<<<< HEAD
-
-print([dir.resolve() for dir in (RESULTS_DIR, DATA_DIR, STATS_DIR, HPARAMS_DIR, KV_DIR)])
-=======
 for var, path in (
         ("RESULTS_DIR", RESULTS_DIR),
         ("DATA_DIR", DATA_DIR),
@@ -30,5 +26,4 @@
         ("HPARAMS_DIR", HPARAMS_DIR),
         ("KV_DIR", KV_DIR),
 ):
-    print(f"{var}: {path.resolve()}")
->>>>>>> f94bee9f
+    print(f"{var}: {path.resolve()}")