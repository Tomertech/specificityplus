--- conflicted
+++ resolved
@@ -1,9 +1,3 @@
-<<<<<<< HEAD
-Note: Some of the python commands might need to be prepended by `PYTHONPATH=$PYTHONPATH:/path/to/the/repo/for/memitpp`
-(since memitpp is currently not easily installable)
-
-Step 0: download git and setup enviroment
-=======
 This file explains how to run the experiments and evaluations
 
 Note: Some of the python commands might need to be prepended by `PYTHONPATH=$PYTHONPATH:/path/to/the/repo/for/memitpp`
@@ -13,7 +7,6 @@
 # Running experiments
 
 ## Step 0: download git and setup enviroment
->>>>>>> d2656aa2
 1) git clone this repo https://github.com/jas-ho/memitpp
 2) Setup conda enviroment: conda env create -f scripts/environment.yml
 3) conda activate memit
