--- conflicted
+++ resolved
@@ -46,11 +46,7 @@
     aa("--download", default=1, type=int, choices=[0, 1])
     args = parser.parse_args()
 
-<<<<<<< HEAD
-    print("Loading model and tokenizer...")
-=======
     print(f"Loading {args.model_name} model and tokenizer...")
->>>>>>> f94bee9f
     tokenizer = AutoTokenizer.from_pretrained(args.model_name)
     model = AutoModelForCausalLM.from_pretrained(args.model_name).eval().cuda()
     set_requires_grad(False, model)
